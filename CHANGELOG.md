<<<<<<< HEAD
## [0.3.0-nullsafety]
Migrate to dart null safety
=======
## [0.2.1] - 2020/12/18
- Fix overflow in `cases` environment
- Fix errors caused by null text colors in `Math` widget.
>>>>>>> b8a0ac19

## [0.2.0+2] - 2020/11/1
Add support for `TextStyle.color` in widget constructors.

## [0.2.0+1] - 2020/10/28
Fix `Math.tex` constructor's wrong default value for `MathOptions`.

## [0.2.0] - 2020/10/24
- A new `SelectableMath` widget that supports selection and copy-to-clipboard.
- A TeX encoder.
- Various performance boosts.
- fix a bug where some math functions' lower bound get dropped

### 0.2.0 API breaking change
- Major overhual on classnames.
- `baseSizeMultiplier` is removed.
- Parse errors and build errors now have correct types instead of `dynamic`. `onErrorFallback`'s signature has changed as a result.
- Exports are grouped into `widgets`, `ast`, `tex`.
For detailed information, please see [0.2.0 migration guide](doc/migration.0.2.0.md).

## [0.1.9] - 2020/10/24
With all 0.2.0 improvements, but excluding those breaking changes.

## [0.1.8+1] - 2020/9/3
- More documentations.
## [0.1.8] - 2020/9/3
- Add support for text-mode accent and unicode accents. (e.g. `ä` and `\text{\v{a}}`)
- Fix underflow issues of accents and sqrts when their child has too little height.
## [0.1.7] - 2020/8/11
- Remove need for specifying fonts in package Pubspec.
## [0.1.6+1] - 2020/8/10
## [0.1.6] - 2020/8/10
- Add support for Flutter Web (DomCanvas backend)
## [0.1.5] - 2020/8/5
- Fix breakings caused by [dart/#40674](https://github.com/dart-lang/sdk/issues/40674)
- Support Flutter 1.20.
## [0.1.4] - 2020/7/24
- Fix incorrect color for lines in \frac, \overline, \underline, and \rule
## [0.1.3] - 2020/7/12
- Dashed matrix separator will now be rendered correctly
## [0.1.2] - 2020/7/12
- Add support for composite symbols, i.e. \notin \not\lt
- Add API to indicate font size
- Fix a problem where some exceptions will not be caught
## [0.1.1] - 2020/7/7
Add `onErrorFallback` functions for `FlutterMath` widget
## [0.1.0] - 2020/7/6
Fix minor crashes
## [0.0.1+1] - 2020/7/5 
Temporarily fix the problem that pana and dartfmt will crash on this package causing zero pub score
## [0.0.1] - 2020/7/5 
Initial release.<|MERGE_RESOLUTION|>--- conflicted
+++ resolved
@@ -1,11 +1,9 @@
-<<<<<<< HEAD
-## [0.3.0-nullsafety]
+## [0.3.0-nullsafety.0]
 Migrate to dart null safety
-=======
+
 ## [0.2.1] - 2020/12/18
 - Fix overflow in `cases` environment
 - Fix errors caused by null text colors in `Math` widget.
->>>>>>> b8a0ac19
 
 ## [0.2.0+2] - 2020/11/1
 Add support for `TextStyle.color` in widget constructors.
